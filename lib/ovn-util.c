/*
 * Licensed under the Apache License, Version 2.0 (the "License");
 * you may not use this file except in compliance with the License.
 * You may obtain a copy of the License at:
 *
 *     http://www.apache.org/licenses/LICENSE-2.0
 *
 * Unless required by applicable law or agreed to in writing, software
 * distributed under the License is distributed on an "AS IS" BASIS,
 * WITHOUT WARRANTIES OR CONDITIONS OF ANY KIND, either express or implied.
 * See the License for the specific language governing permissions and
 * limitations under the License.
 */

#include <config.h>
#include <unistd.h>

#include "ovn-util.h"
#include "ovn-dirs.h"
#include "openvswitch/vlog.h"
#include "openvswitch/ofp-parse.h"
#include "ovn-nb-idl.h"
#include "ovn-sb-idl.h"
#include "ovn-util.h"
#include "svec.h"
#include "socket-util.h"

VLOG_DEFINE_THIS_MODULE(ovn_util);

static void
add_ipv4_netaddr(struct lport_addresses *laddrs, ovs_be32 addr,
                 unsigned int plen)
{
    laddrs->n_ipv4_addrs++;
    laddrs->ipv4_addrs = xrealloc(laddrs->ipv4_addrs,
        laddrs->n_ipv4_addrs * sizeof *laddrs->ipv4_addrs);

    struct ipv4_netaddr *na = &laddrs->ipv4_addrs[laddrs->n_ipv4_addrs - 1];

    na->addr = addr;
    na->mask = be32_prefix_mask(plen);
    na->network = addr & na->mask;
    na->plen = plen;

    ovs_be32 bcast = addr | ~na->mask;
    inet_ntop(AF_INET, &addr, na->addr_s, sizeof na->addr_s);
    inet_ntop(AF_INET, &na->network, na->network_s, sizeof na->network_s);
    inet_ntop(AF_INET, &bcast, na->bcast_s, sizeof na->bcast_s);
}

static void
add_ipv6_netaddr(struct lport_addresses *laddrs, struct in6_addr addr,
                 unsigned int plen)
{
    laddrs->n_ipv6_addrs++;
    laddrs->ipv6_addrs = xrealloc(laddrs->ipv6_addrs,
        laddrs->n_ipv6_addrs * sizeof *laddrs->ipv6_addrs);

    struct ipv6_netaddr *na = &laddrs->ipv6_addrs[laddrs->n_ipv6_addrs - 1];

    memcpy(&na->addr, &addr, sizeof na->addr);
    na->mask = ipv6_create_mask(plen);
    na->network = ipv6_addr_bitand(&addr, &na->mask);
    na->plen = plen;
    in6_addr_solicited_node(&na->sn_addr, &addr);

    inet_ntop(AF_INET6, &addr, na->addr_s, sizeof na->addr_s);
    inet_ntop(AF_INET6, &na->sn_addr, na->sn_addr_s, sizeof na->sn_addr_s);
    inet_ntop(AF_INET6, &na->network, na->network_s, sizeof na->network_s);
}

/* Returns true if specified address specifies a dynamic address,
 * supporting the following formats:
 *
 *    "dynamic":
 *        Both MAC and IP are to be allocated dynamically.
 *
 *    "xx:xx:xx:xx:xx:xx dynamic":
 *        Use specified MAC address, but allocate an IP address
 *        dynamically.
 *
 *    "dynamic x.x.x.x":
 *        Use specified IP address, but allocate a MAC address
 *        dynamically.
 */
bool
is_dynamic_lsp_address(const char *address)
{
    char ipv6_s[IPV6_SCAN_LEN + 1];
    struct eth_addr ea;
    ovs_be32 ip;
    int n;
    return (!strcmp(address, "dynamic")
            || (ovs_scan(address, "dynamic "IP_SCAN_FMT"%n",
                         IP_SCAN_ARGS(&ip), &n)
                         && address[n] == '\0')
            || (ovs_scan(address, "dynamic "IP_SCAN_FMT" "IPV6_SCAN_FMT"%n",
                         IP_SCAN_ARGS(&ip), ipv6_s, &n)
                         && address[n] == '\0')
            || (ovs_scan(address, "dynamic "IPV6_SCAN_FMT"%n",
                         ipv6_s, &n) && address[n] == '\0')
            || (ovs_scan(address, ETH_ADDR_SCAN_FMT" dynamic%n",
                         ETH_ADDR_SCAN_ARGS(ea), &n) && address[n] == '\0'));
}

static bool
parse_and_store_addresses(const char *address, struct lport_addresses *laddrs,
                          int *ofs, bool extract_eth_addr)
{
    memset(laddrs, 0, sizeof *laddrs);

    const char *buf = address;
    const char *const start = buf;
    int buf_index = 0;
    const char *buf_end = buf + strlen(address);

    if (extract_eth_addr) {
        if (!ovs_scan_len(buf, &buf_index, ETH_ADDR_SCAN_FMT,
                          ETH_ADDR_SCAN_ARGS(laddrs->ea))) {
            laddrs->ea = eth_addr_zero;
            *ofs = 0;
            return false;
        }

        snprintf(laddrs->ea_s, sizeof laddrs->ea_s, ETH_ADDR_FMT,
                 ETH_ADDR_ARGS(laddrs->ea));
    }

    ovs_be32 ip4;
    struct in6_addr ip6;
    unsigned int plen;
    char *error;

    /* Loop through the buffer and extract the IPv4/IPv6 addresses
     * and store in the 'laddrs'. Break the loop if invalid data is found.
     */
    buf += buf_index;
    while (buf < buf_end) {
        buf_index = 0;
        error = ip_parse_cidr_len(buf, &buf_index, &ip4, &plen);
        if (!error) {
            add_ipv4_netaddr(laddrs, ip4, plen);
            buf += buf_index;
            continue;
        }
        free(error);
        error = ipv6_parse_cidr_len(buf, &buf_index, &ip6, &plen);
        if (!error) {
            add_ipv6_netaddr(laddrs, ip6, plen);
        } else {
            free(error);
            break;
        }
        buf += buf_index;
    }

    *ofs = buf - start;
    return true;
}

/* Extracts the mac, IPv4 and IPv6 addresses from * 'address' which
 * should be of the format "MAC [IP1 IP2 ..] .." where IPn should be a
 * valid IPv4 or IPv6 address and stores them in the 'ipv4_addrs' and
 * 'ipv6_addrs' fields of 'laddrs'.  There may be additional content in
 * 'address' after "MAC [IP1 IP2 .. ]".  The value of 'ofs' that is
 * returned indicates the offset where that additional content begins.
 *
 * Returns true if at least 'MAC' is found in 'address', false otherwise.
 *
 * The caller must call destroy_lport_addresses(). */
bool
extract_addresses(const char *address, struct lport_addresses *laddrs,
                  int *ofs)
{
    return parse_and_store_addresses(address, laddrs, ofs, true);
}

/* Extracts the mac, IPv4 and IPv6 addresses from * 'address' which
 * should be of the format 'MAC [IP1 IP2 ..]" where IPn should be a
 * valid IPv4 or IPv6 address and stores them in the 'ipv4_addrs' and
 * 'ipv6_addrs' fields of 'laddrs'.
 *
 * Return true if at least 'MAC' is found in 'address', false otherwise.
 *
 * The caller must call destroy_lport_addresses(). */
bool
extract_lsp_addresses(const char *address, struct lport_addresses *laddrs)
{
    int ofs;
    bool success = extract_addresses(address, laddrs, &ofs);

    if (success && ofs < strlen(address)) {
        static struct vlog_rate_limit rl = VLOG_RATE_LIMIT_INIT(1, 1);
        VLOG_INFO_RL(&rl, "invalid syntax '%s' in address", address);
    }

    return success;
}

/* Extracts the IPv4 and IPv6 addresses from * 'address' which
 * should be of the format 'IP1 IP2 .." where IPn should be a
 * valid IPv4 or IPv6 address and stores them in the 'ipv4_addrs' and
 * 'ipv6_addrs' fields of 'laddrs'.
 *
 * Return true if at least one IP address is found in 'address',
 * false otherwise.
 *
 * The caller must call destroy_lport_addresses(). */
bool
extract_ip_addresses(const char *address, struct lport_addresses *laddrs)
{
    int ofs;
    if (parse_and_store_addresses(address, laddrs, &ofs, false)) {
        return (laddrs->n_ipv4_addrs || laddrs->n_ipv6_addrs);
    }

    return false;
}

/* Extracts the mac, IPv4 and IPv6 addresses from the
 * "nbrec_logical_router_port" parameter 'lrp'.  Stores the IPv4 and
 * IPv6 addresses in the 'ipv4_addrs' and 'ipv6_addrs' fields of
 * 'laddrs', respectively.  In addition, a link local IPv6 address
 * based on the 'mac' member of 'lrp' is added to the 'ipv6_addrs'
 * field.
 *
 * Return true if a valid 'mac' address is found in 'lrp', false otherwise.
 *
 * The caller must call destroy_lport_addresses(). */
bool
extract_lrp_networks(const struct nbrec_logical_router_port *lrp,
                     struct lport_addresses *laddrs)
{
    return extract_lrp_networks__(lrp->mac, lrp->networks, lrp->n_networks,
                                  laddrs);
}

/* Separate out the body of 'extract_lrp_networks()' for use from DDlog,
 * which does not know the 'nbrec_logical_router_port' type. */
bool
extract_lrp_networks__(char *mac, char **networks, size_t n_networks,
                       struct lport_addresses *laddrs)
{
    memset(laddrs, 0, sizeof *laddrs);

    if (!eth_addr_from_string(mac, &laddrs->ea)) {
        laddrs->ea = eth_addr_zero;
        return false;
    }
    snprintf(laddrs->ea_s, sizeof laddrs->ea_s, ETH_ADDR_FMT,
             ETH_ADDR_ARGS(laddrs->ea));

    for (int i = 0; i < n_networks; i++) {
        ovs_be32 ip4;
        struct in6_addr ip6;
        unsigned int plen;
        char *error;

        error = ip_parse_cidr(networks[i], &ip4, &plen);
        if (!error) {
            if (!ip4) {
                static struct vlog_rate_limit rl = VLOG_RATE_LIMIT_INIT(5, 1);
                VLOG_WARN_RL(&rl, "bad 'networks' %s", networks[i]);
                continue;
            }

            add_ipv4_netaddr(laddrs, ip4, plen);
            continue;
        }
        free(error);

        error = ipv6_parse_cidr(networks[i], &ip6, &plen);
        if (!error) {
            add_ipv6_netaddr(laddrs, ip6, plen);
        } else {
            static struct vlog_rate_limit rl = VLOG_RATE_LIMIT_INIT(1, 1);
            VLOG_INFO_RL(&rl, "invalid syntax '%s' in networks",
                         networks[i]);
            free(error);
        }
    }

    /* Always add the IPv6 link local address. */
    struct in6_addr lla;
    in6_generate_lla(laddrs->ea, &lla);
    add_ipv6_netaddr(laddrs, lla, 64);

    return true;
}

bool
extract_sbrec_binding_first_mac(const struct sbrec_port_binding *binding,
                                struct eth_addr *ea)
{
    char *save_ptr = NULL;
    bool ret = false;

    if (!binding->n_mac) {
        return ret;
    }

    char *tokstr = xstrdup(binding->mac[0]);

    for (char *token = strtok_r(tokstr, " ", &save_ptr);
         token != NULL;
         token = strtok_r(NULL, " ", &save_ptr)) {

        /* Return the first chassis mac. */
        char *err_str = str_to_mac(token, ea);
        if (err_str) {
            free(err_str);
            continue;
        }

        ret = true;
        break;
    }

    free(tokstr);
    return ret;
}

void
destroy_lport_addresses(struct lport_addresses *laddrs)
{
    free(laddrs->ipv4_addrs);
    free(laddrs->ipv6_addrs);
}

/* Go through 'addresses' and add found IPv4 addresses to 'ipv4_addrs' and
 * IPv6 addresses to 'ipv6_addrs'. */
void
split_addresses(const char *addresses, struct svec *ipv4_addrs,
                struct svec *ipv6_addrs)
{
    struct lport_addresses laddrs;
    extract_lsp_addresses(addresses, &laddrs);
    for (size_t k = 0; k < laddrs.n_ipv4_addrs; k++) {
        svec_add(ipv4_addrs, laddrs.ipv4_addrs[k].addr_s);
    }
    for (size_t k = 0; k < laddrs.n_ipv6_addrs; k++) {
        svec_add(ipv6_addrs, laddrs.ipv6_addrs[k].addr_s);
    }
    destroy_lport_addresses(&laddrs);
}

/* Allocates a key for NAT conntrack zone allocation for a provided
 * 'key' record and a 'type'.
 *
 * It is the caller's responsibility to free the allocated memory. */
char *
alloc_nat_zone_key(const struct uuid *key, const char *type)
{
    return xasprintf(UUID_FMT"_%s", UUID_ARGS(key), type);
}

const char *
default_nb_db(void)
{
    static char *def;
    if (!def) {
        def = getenv("OVN_NB_DB");
        if (!def) {
            def = xasprintf("unix:%s/ovnnb_db.sock", ovn_rundir());
        }
    }
    return def;
}

const char *
default_sb_db(void)
{
    static char *def;
    if (!def) {
        def = getenv("OVN_SB_DB");
        if (!def) {
            def = xasprintf("unix:%s/ovnsb_db.sock", ovn_rundir());
        }
    }
    return def;
}

const char *
default_ic_nb_db(void)
{
    static char *def;
    if (!def) {
        def = getenv("OVN_IC_NB_DB");
        if (!def) {
            def = xasprintf("unix:%s/ovn_ic_nb_db.sock", ovn_rundir());
        }
    }
    return def;
}

const char *
default_ic_sb_db(void)
{
    static char *def;
    if (!def) {
        def = getenv("OVN_IC_SB_DB");
        if (!def) {
            def = xasprintf("unix:%s/ovn_ic_sb_db.sock", ovn_rundir());
        }
    }
    return def;
}

char *
get_abs_unix_ctl_path(void)
{
#ifdef _WIN32
    enum { WINDOWS = 1 };
#else
    enum { WINDOWS = 0 };
#endif

    long int pid = getpid();
    char *abs_path =
        WINDOWS ? xasprintf("%s/%s.ctl", ovn_rundir(), program_name)
                : xasprintf("%s/%s.%ld.ctl", ovn_rundir(), program_name, pid);
    return abs_path;
}

/* l3gateway, chassisredirect, and patch
 * are not in this list since they are
 * only set in the SB DB by northd
 */
static const char *OVN_NB_LSP_TYPES[] = {
    "l2gateway",
    "localnet",
    "localport",
    "router",
    "vtep",
    "external",
    "virtual",
    "remote",
};

bool
ovn_is_known_nb_lsp_type(const char *type)
{
    int i;

    if (!type || !type[0]) {
        return true;
    }

    for (i = 0; i < ARRAY_SIZE(OVN_NB_LSP_TYPES); ++i) {
        if (!strcmp(OVN_NB_LSP_TYPES[i], type)) {
            return true;
        }
    }

    return false;
}

uint32_t
sbrec_logical_flow_hash(const struct sbrec_logical_flow *lf)
{
    const struct sbrec_datapath_binding *ld = lf->logical_datapath;
    if (!ld) {
        return 0;
    }

    return ovn_logical_flow_hash(&ld->header_.uuid,
                                 lf->table_id, lf->pipeline,
                                 lf->priority, lf->match, lf->actions);
}

uint32_t
ovn_logical_flow_hash(const struct uuid *logical_datapath,
                      uint8_t table_id, const char *pipeline,
                      uint16_t priority,
                      const char *match, const char *actions)
{
    size_t hash = uuid_hash(logical_datapath);
    hash = hash_2words((table_id << 16) | priority, hash);
    hash = hash_string(pipeline, hash);
    hash = hash_string(match, hash);
    return hash_string(actions, hash);
}

<<<<<<< HEAD
/* For a 'key' of the form "IP:port" or just "IP", sets 'port' and
 * 'ip_address'.  The caller must free() the memory allocated for
 * 'ip_address'. */
void
ip_address_and_port_from_lb_key(const char *key, char **ip_address,
                                uint16_t *port, int *addr_family)
{
    struct sockaddr_storage ss;
    if (!inet_parse_active(key, 0, &ss, false)) {
        static struct vlog_rate_limit rl = VLOG_RATE_LIMIT_INIT(5, 1);
        VLOG_WARN_RL(&rl, "bad ip address or port for load balancer key %s",
                     key);
        return;
    }

    struct ds s = DS_EMPTY_INITIALIZER;
    ss_format_address_nobracks(&ss, &s);
    *ip_address = ds_steal_cstr(&s);

    *port = ss_get_port(&ss);

    *addr_family = ss.ss_family;
}

#ifdef DDLOG

/* Callbacks used by the ddlog northd code to print warnings and errors.
 */
void
ddlog_warn(const char *msg)
{
    VLOG_WARN("%s", msg);
}

void
ddlog_err(const char *msg)
{
    VLOG_ERR("%s", msg);
}
#endif
=======
bool
datapath_is_switch(const struct sbrec_datapath_binding *ldp)
{
    return smap_get(&ldp->external_ids, "logical-switch") != NULL;
}

struct tnlid_node {
    struct hmap_node hmap_node;
    uint32_t tnlid;
};

void
ovn_destroy_tnlids(struct hmap *tnlids)
{
    struct tnlid_node *node;
    HMAP_FOR_EACH_POP (node, hmap_node, tnlids) {
        free(node);
    }
    hmap_destroy(tnlids);
}

void
ovn_add_tnlid(struct hmap *set, uint32_t tnlid)
{
    struct tnlid_node *node = xmalloc(sizeof *node);
    hmap_insert(set, &node->hmap_node, hash_int(tnlid, 0));
    node->tnlid = tnlid;
}

bool
ovn_tnlid_in_use(const struct hmap *set, uint32_t tnlid)
{
    const struct tnlid_node *node;
    HMAP_FOR_EACH_IN_BUCKET (node, hmap_node, hash_int(tnlid, 0), set) {
        if (node->tnlid == tnlid) {
            return true;
        }
    }
    return false;
}

static uint32_t
next_tnlid(uint32_t tnlid, uint32_t min, uint32_t max)
{
    return tnlid + 1 <= max ? tnlid + 1 : min;
}

uint32_t
ovn_allocate_tnlid(struct hmap *set, const char *name, uint32_t min,
                   uint32_t max, uint32_t *hint)
{
    for (uint32_t tnlid = next_tnlid(*hint, min, max); tnlid != *hint;
         tnlid = next_tnlid(tnlid, min, max)) {
        if (!ovn_tnlid_in_use(set, tnlid)) {
            ovn_add_tnlid(set, tnlid);
            *hint = tnlid;
            return tnlid;
        }
    }

    static struct vlog_rate_limit rl = VLOG_RATE_LIMIT_INIT(1, 1);
    VLOG_WARN_RL(&rl, "all %s tunnel ids exhausted", name);
    return 0;
}

char *
ovn_chassis_redirect_name(const char *port_name)
{
    return xasprintf("cr-%s", port_name);
}
>>>>>>> 94ed4f6b
<|MERGE_RESOLUTION|>--- conflicted
+++ resolved
@@ -482,7 +482,6 @@
     return hash_string(actions, hash);
 }
 
-<<<<<<< HEAD
 /* For a 'key' of the form "IP:port" or just "IP", sets 'port' and
  * 'ip_address'.  The caller must free() the memory allocated for
  * 'ip_address'. */
@@ -523,7 +522,6 @@
     VLOG_ERR("%s", msg);
 }
 #endif
-=======
 bool
 datapath_is_switch(const struct sbrec_datapath_binding *ldp)
 {
@@ -594,5 +592,4 @@
 ovn_chassis_redirect_name(const char *port_name)
 {
     return xasprintf("cr-%s", port_name);
-}
->>>>>>> 94ed4f6b
+}