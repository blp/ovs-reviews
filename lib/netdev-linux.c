/*
 * Copyright (c) 2009 Nicira Networks.
 *
 * Licensed under the Apache License, Version 2.0 (the "License");
 * you may not use this file except in compliance with the License.
 * You may obtain a copy of the License at:
 *
 *     http://www.apache.org/licenses/LICENSE-2.0
 *
 * Unless required by applicable law or agreed to in writing, software
 * distributed under the License is distributed on an "AS IS" BASIS,
 * WITHOUT WARRANTIES OR CONDITIONS OF ANY KIND, either express or implied.
 * See the License for the specific language governing permissions and
 * limitations under the License.
 */

#include <config.h>
#include <assert.h>
#include <errno.h>
#include <fcntl.h>
#include <arpa/inet.h>
#include <inttypes.h>
#include <linux/if_tun.h>
#include <linux/types.h>
#include <linux/ethtool.h>
#include <linux/rtnetlink.h>
#include <linux/sockios.h>
#include <linux/version.h>
#include <sys/types.h>
#include <sys/ioctl.h>
#include <sys/socket.h>
#include <netpacket/packet.h>
#include <net/ethernet.h>
#include <net/if.h>
#include <net/if_arp.h>
#include <net/if_packet.h>
#include <net/route.h>
#include <netinet/in.h>
#include <poll.h>
#include <stdlib.h>
#include <string.h>
#include <unistd.h>

#include "coverage.h"
#include "dynamic-string.h"
#include "fatal-signal.h"
#include "netdev-provider.h"
#include "netlink.h"
#include "ofpbuf.h"
#include "openflow/openflow.h"
#include "packets.h"
#include "poll-loop.h"
#include "rtnetlink.h"
#include "socket-util.h"
#include "shash.h"
#include "svec.h"

#define THIS_MODULE VLM_netdev_linux
#include "vlog.h"

/* These were introduced in Linux 2.6.14, so they might be missing if we have
 * old headers. */
#ifndef ADVERTISED_Pause
#define ADVERTISED_Pause                (1 << 13)
#endif
#ifndef ADVERTISED_Asym_Pause
#define ADVERTISED_Asym_Pause           (1 << 14)
#endif

/* Provider-specific netdev object.  Netdev objects are devices that are
 * created by the netdev library through a netdev_create() call. */
struct netdev_obj_linux {
    struct netdev_obj netdev_obj;

    int tap_fd;                 /* File descriptor for TAP device. */
};

struct netdev_linux {
    struct netdev netdev;

    /* File descriptors.  For ordinary network devices, the two fds below are
     * the same; for tap devices, they differ. */
    int netdev_fd;              /* Network device. */
    int tap_fd;                 /* TAP character device, if any, otherwise the
                                 * network device. */

    struct netdev_linux_cache *cache;
};

enum {
    VALID_IFINDEX = 1 << 0,
    VALID_ETHERADDR = 1 << 1,
    VALID_IN4 = 1 << 2,
    VALID_IN6 = 1 << 3,
    VALID_MTU = 1 << 4,
    VALID_CARRIER = 1 << 5,
    VALID_IS_INTERNAL = 1 << 6
};

/* Cached network device information. */
struct netdev_linux_cache {
    struct shash_node *shash_node;
    unsigned int valid;
    int ref_cnt;

    int ifindex;
    uint8_t etheraddr[ETH_ADDR_LEN];
    struct in_addr address, netmask;
    struct in6_addr in6;
    int mtu;
    int carrier;
    bool is_internal;
};

static struct shash cache_map = SHASH_INITIALIZER(&cache_map);
static struct rtnetlink_notifier netdev_linux_cache_notifier;

/* An AF_INET socket (used for ioctl operations). */
static int af_inet_sock = -1;

struct netdev_linux_notifier {
    struct netdev_notifier notifier;
    struct list node;
};

static struct shash netdev_linux_notifiers =
    SHASH_INITIALIZER(&netdev_linux_notifiers);
static struct rtnetlink_notifier netdev_linux_poll_notifier;

/* This is set pretty low because we probably won't learn anything from the
 * additional log messages. */
static struct vlog_rate_limit rl = VLOG_RATE_LIMIT_INIT(5, 20);

static int netdev_linux_do_ethtool(struct netdev *, struct ethtool_cmd *,
                                   int cmd, const char *cmd_name);
static int netdev_linux_do_ioctl(const struct netdev *, struct ifreq *,
                                 int cmd, const char *cmd_name);
static int netdev_linux_get_ipv4(const struct netdev *, struct in_addr *,
                                 int cmd, const char *cmd_name);
static int get_flags(const struct netdev *, int *flagsp);
static int set_flags(struct netdev *, int flags);
static int do_get_ifindex(const char *netdev_name);
static int get_ifindex(const struct netdev *, int *ifindexp);
static int do_set_addr(struct netdev *netdev,
                       int ioctl_nr, const char *ioctl_name,
                       struct in_addr addr);
static int get_etheraddr(const char *netdev_name, uint8_t ea[ETH_ADDR_LEN]);
static int set_etheraddr(const char *netdev_name, int hwaddr_family,
                         const uint8_t[ETH_ADDR_LEN]);
static int get_stats_via_netlink(int ifindex, struct netdev_stats *stats);
static int get_stats_via_proc(const char *netdev_name, struct netdev_stats *stats);

static struct netdev_obj_linux *
netdev_obj_linux_cast(const struct netdev_obj *netdev_obj)
{
    netdev_obj_assert_class(netdev_obj, &netdev_linux_class);
    return CONTAINER_OF(netdev_obj, struct netdev_obj_linux, netdev_obj);
}

static struct netdev_linux *
netdev_linux_cast(const struct netdev *netdev)
{
    netdev_assert_class(netdev, &netdev_linux_class);
    return CONTAINER_OF(netdev, struct netdev_linux, netdev);
}

static int
netdev_linux_init(void)
{
    static int status = -1;
    if (status < 0) {
        af_inet_sock = socket(AF_INET, SOCK_DGRAM, 0);
        status = af_inet_sock >= 0 ? 0 : errno;
        if (status) {
            VLOG_ERR("failed to create inet socket: %s", strerror(status));
        }
    }
    return status;
}

static void
netdev_linux_run(void)
{
    rtnetlink_notifier_run();
}

static void
netdev_linux_wait(void)
{
    rtnetlink_notifier_wait();
}

static void
netdev_linux_cache_cb(const struct rtnetlink_change *change,
                      void *aux UNUSED)
{
    struct netdev_linux_cache *cache;
    if (change) {
        cache = shash_find_data(&cache_map, change->ifname);
        if (cache) {
            cache->valid = 0;
        }
    } else {
        struct shash_node *node;
        SHASH_FOR_EACH (node, &cache_map) {
            cache = node->data;
            cache->valid = 0;
        }
    }
}

/* Creates the netdev object of 'type' with 'name'. */
static int
netdev_linux_create(const char *name, const char *type, 
                    const struct shash *args, bool created)
{
    struct netdev_obj_linux *netdev_obj;
    static const char tap_dev[] = "/dev/net/tun";
    struct ifreq ifr;
    int error;

    if (!shash_is_empty(args)) {
        VLOG_WARN("arguments for %s devices should be empty", type);
    }

    /* Create the name binding in the netdev library for this object. */
    netdev_obj = xcalloc(1, sizeof *netdev_obj);
    netdev_obj_init(&netdev_obj->netdev_obj, name, &netdev_linux_class,
                    created);
    netdev_obj->tap_fd = -1;

    if (strcmp(type, "tap")) {
        return 0;
    }

    /* Open tap device. */
    netdev_obj->tap_fd = open(tap_dev, O_RDWR);
    if (netdev_obj->tap_fd < 0) {
        error = errno;
        VLOG_WARN("opening \"%s\" failed: %s", tap_dev, strerror(error));
        goto error;
    }

    /* Create tap device. */
    ifr.ifr_flags = IFF_TAP | IFF_NO_PI;
    strncpy(ifr.ifr_name, name, sizeof ifr.ifr_name);
    if (ioctl(netdev_obj->tap_fd, TUNSETIFF, &ifr) == -1) {
        VLOG_WARN("%s: creating tap device failed: %s", name,
                  strerror(errno));
        error = errno;
        goto error;
    }

    /* Make non-blocking. */
    error = set_nonblocking(netdev_obj->tap_fd);
    if (error) {
        goto error;
    }

    return 0;

error:
    netdev_destroy(name);
    return error;
}

/* Destroys the netdev object 'netdev_obj_'. */
static void
netdev_linux_destroy(struct netdev_obj *netdev_obj_)
{
    struct netdev_obj_linux *netdev_obj = netdev_obj_linux_cast(netdev_obj_);

    if (netdev_obj->tap_fd >= 0) {
        close(netdev_obj->tap_fd);
    }
    free(netdev_obj);

    return;
}

static int
netdev_linux_open(const char *name, int ethertype, struct netdev **netdevp)
{
    struct netdev_linux *netdev;
    enum netdev_flags flags;
    int error;

    /* Allocate network device. */
<<<<<<< HEAD
    netdev = xzalloc(sizeof *netdev);
    netdev_init(&netdev->netdev, suffix, &netdev_linux_class);
=======
    netdev = xcalloc(1, sizeof *netdev);
    netdev_init(&netdev->netdev, name, &netdev_linux_class);
>>>>>>> 6c88d577
    netdev->netdev_fd = -1;
    netdev->tap_fd = -1;
    netdev->cache = shash_find_data(&cache_map, name);
    if (!netdev->cache) {
        if (shash_is_empty(&cache_map)) {
            int error = rtnetlink_notifier_register(
                &netdev_linux_cache_notifier, netdev_linux_cache_cb, NULL);
            if (error) {
                netdev_close(&netdev->netdev);
                return error;
            }
        }
        netdev->cache = xmalloc(sizeof *netdev->cache);
        netdev->cache->shash_node = shash_add(&cache_map, name,
                                              netdev->cache);
        netdev->cache->valid = 0;
        netdev->cache->ref_cnt = 0;
    }
    netdev->cache->ref_cnt++;

    if (!strcmp(netdev_get_type(&netdev->netdev), "tap")) {
        static const char tap_dev[] = "/dev/net/tun";
        struct ifreq ifr;

        /* Open tap device. */
        netdev->tap_fd = open(tap_dev, O_RDWR);
        if (netdev->tap_fd < 0) {
            error = errno;
            VLOG_WARN("opening \"%s\" failed: %s", tap_dev, strerror(error));
            goto error;
        }

        /* Create tap device. */
        ifr.ifr_flags = IFF_TAP | IFF_NO_PI;
        strncpy(ifr.ifr_name, name, sizeof ifr.ifr_name);
        if (ioctl(netdev->tap_fd, TUNSETIFF, &ifr) == -1) {
            VLOG_WARN("%s: creating tap device failed: %s", name,
                      strerror(errno));
            error = errno;
            goto error;
        }

        /* Make non-blocking. */
        error = set_nonblocking(netdev->tap_fd);
        if (error) {
            goto error;
        }
    }

    error = netdev_get_flags(&netdev->netdev, &flags);
    if (error == ENODEV) {
        goto error;
    }

    if (netdev->tap_fd >= 0 || ethertype != NETDEV_ETH_TYPE_NONE) {
        struct sockaddr_ll sll;
        int protocol;
        int ifindex;

        /* Create file descriptor. */
        protocol = (ethertype == NETDEV_ETH_TYPE_ANY ? ETH_P_ALL
                    : ethertype == NETDEV_ETH_TYPE_802_2 ? ETH_P_802_2
                    : ethertype);
        netdev->netdev_fd = socket(PF_PACKET, SOCK_RAW, htons(protocol));
        if (netdev->netdev_fd < 0) {
            error = errno;
            goto error;
        }
        if (netdev->tap_fd < 0) {
            netdev->tap_fd = netdev->netdev_fd;
        }

        /* Set non-blocking mode. */
        error = set_nonblocking(netdev->netdev_fd);
        if (error) {
            goto error;
        }

        /* Get ethernet device index. */
        error = get_ifindex(&netdev->netdev, &ifindex);
        if (error) {
            goto error;
        }

        /* Bind to specific ethernet device. */
        memset(&sll, 0, sizeof sll);
        sll.sll_family = AF_PACKET;
        sll.sll_ifindex = ifindex;
        if (bind(netdev->netdev_fd,
                 (struct sockaddr *) &sll, sizeof sll) < 0) {
            error = errno;
            VLOG_ERR("bind to %s failed: %s", name, strerror(error));
            goto error;
        }

        /* Between the socket() and bind() calls above, the socket receives all
         * packets of the requested type on all system interfaces.  We do not
         * want to receive that data, but there is no way to avoid it.  So we
         * must now drain out the receive queue. */
        error = drain_rcvbuf(netdev->netdev_fd);
        if (error) {
            goto error;
        }
    }

    *netdevp = &netdev->netdev;
    return 0;

error:
    netdev_close(&netdev->netdev);
    return error;
}

/* Closes and destroys 'netdev'. */
static void
netdev_linux_close(struct netdev *netdev_)
{
    struct netdev_linux *netdev = netdev_linux_cast(netdev_);

    if (netdev->cache && !--netdev->cache->ref_cnt) {
        shash_delete(&cache_map, netdev->cache->shash_node);
        free(netdev->cache);

        if (shash_is_empty(&cache_map)) {
            rtnetlink_notifier_unregister(&netdev_linux_cache_notifier);
        }
    }
    if (netdev->netdev_fd >= 0) {
        close(netdev->netdev_fd);
    }
    if (netdev->tap_fd >= 0 && netdev->netdev_fd != netdev->tap_fd) {
        close(netdev->tap_fd);
    }
    free(netdev);
}

/* Initializes 'svec' with a list of the names of all known network devices. */
static int
netdev_linux_enumerate(struct svec *svec)
{
    struct if_nameindex *names;

    names = if_nameindex();
    if (names) {
        size_t i;

        for (i = 0; names[i].if_name != NULL; i++) {
            svec_add(svec, names[i].if_name);
        }
        if_freenameindex(names);
        return 0;
    } else {
        VLOG_WARN("could not obtain list of network device names: %s",
                  strerror(errno));
        return errno;
    }
}

static int
netdev_linux_recv(struct netdev *netdev_, void *data, size_t size)
{
    struct netdev_linux *netdev = netdev_linux_cast(netdev_);

    if (netdev->tap_fd < 0) {
        /* Device was opened with NETDEV_ETH_TYPE_NONE. */
        return -EAGAIN;
    }

    for (;;) {
        ssize_t retval = read(netdev->tap_fd, data, size);
        if (retval >= 0) {
            return retval;
        } else if (errno != EINTR) {
            if (errno != EAGAIN) {
                VLOG_WARN_RL(&rl, "error receiving Ethernet packet on %s: %s",
                             strerror(errno), netdev_get_name(netdev_));
            }
            return -errno;
        }
    }
}

/* Registers with the poll loop to wake up from the next call to poll_block()
 * when a packet is ready to be received with netdev_recv() on 'netdev'. */
static void
netdev_linux_recv_wait(struct netdev *netdev_)
{
    struct netdev_linux *netdev = netdev_linux_cast(netdev_);
    if (netdev->tap_fd >= 0) {
        poll_fd_wait(netdev->tap_fd, POLLIN);
    }
}

/* Discards all packets waiting to be received from 'netdev'. */
static int
netdev_linux_drain(struct netdev *netdev_)
{
    struct netdev_linux *netdev = netdev_linux_cast(netdev_);
    if (netdev->tap_fd < 0 && netdev->netdev_fd < 0) {
        return 0;
    } else if (netdev->tap_fd != netdev->netdev_fd) {
        struct ifreq ifr;
        int error = netdev_linux_do_ioctl(netdev_, &ifr,
                                          SIOCGIFTXQLEN, "SIOCGIFTXQLEN");
        if (error) {
            return error;
        }
        drain_fd(netdev->tap_fd, ifr.ifr_qlen);
        return 0;
    } else {
        return drain_rcvbuf(netdev->netdev_fd);
    }
}

/* Sends 'buffer' on 'netdev'.  Returns 0 if successful, otherwise a positive
 * errno value.  Returns EAGAIN without blocking if the packet cannot be queued
 * immediately.  Returns EMSGSIZE if a partial packet was transmitted or if
 * the packet is too big or too small to transmit on the device.
 *
 * The caller retains ownership of 'buffer' in all cases.
 *
 * The kernel maintains a packet transmission queue, so the caller is not
 * expected to do additional queuing of packets. */
static int
netdev_linux_send(struct netdev *netdev_, const void *data, size_t size)
{
    struct netdev_linux *netdev = netdev_linux_cast(netdev_);

    /* XXX should support sending even if 'ethertype' was NETDEV_ETH_TYPE_NONE.
     */
    if (netdev->tap_fd < 0) {
        return EPIPE;
    }

    for (;;) {
        ssize_t retval = write(netdev->tap_fd, data, size);
        if (retval < 0) {
            /* The Linux AF_PACKET implementation never blocks waiting for room
             * for packets, instead returning ENOBUFS.  Translate this into
             * EAGAIN for the caller. */
            if (errno == ENOBUFS) {
                return EAGAIN;
            } else if (errno == EINTR) {
                continue;
            } else if (errno != EAGAIN) {
                VLOG_WARN_RL(&rl, "error sending Ethernet packet on %s: %s",
                             netdev_get_name(netdev_), strerror(errno));
            }
            return errno;
        } else if (retval != size) {
            VLOG_WARN_RL(&rl, "sent partial Ethernet packet (%zd bytes of "
                         "%zu) on %s", retval, size, netdev_get_name(netdev_));
            return EMSGSIZE;
        } else {
            return 0;
        }
    }
}

/* Registers with the poll loop to wake up from the next call to poll_block()
 * when the packet transmission queue has sufficient room to transmit a packet
 * with netdev_send().
 *
 * The kernel maintains a packet transmission queue, so the client is not
 * expected to do additional queuing of packets.  Thus, this function is
 * unlikely to ever be used.  It is included for completeness. */
static void
netdev_linux_send_wait(struct netdev *netdev_)
{
    struct netdev_linux *netdev = netdev_linux_cast(netdev_);
    if (netdev->tap_fd < 0 && netdev->netdev_fd < 0) {
        /* Nothing to do. */
    } else if (netdev->tap_fd == netdev->netdev_fd) {
        poll_fd_wait(netdev->tap_fd, POLLOUT);
    } else {
        /* TAP device always accepts packets.*/
        poll_immediate_wake();
    }
}

/* Attempts to set 'netdev''s MAC address to 'mac'.  Returns 0 if successful,
 * otherwise a positive errno value. */
static int
netdev_linux_set_etheraddr(struct netdev *netdev_,
                           const uint8_t mac[ETH_ADDR_LEN])
{
    struct netdev_linux *netdev = netdev_linux_cast(netdev_);
    int error;

    if (!(netdev->cache->valid & VALID_ETHERADDR)
        || !eth_addr_equals(netdev->cache->etheraddr, mac)) {
        error = set_etheraddr(netdev_get_name(netdev_), ARPHRD_ETHER, mac);
        if (!error) {
            netdev->cache->valid |= VALID_ETHERADDR;
            memcpy(netdev->cache->etheraddr, mac, ETH_ADDR_LEN);
        }
    } else {
        error = 0;
    }
    return error;
}

/* Returns a pointer to 'netdev''s MAC address.  The caller must not modify or
 * free the returned buffer. */
static int
netdev_linux_get_etheraddr(const struct netdev *netdev_,
                           uint8_t mac[ETH_ADDR_LEN])
{
    struct netdev_linux *netdev = netdev_linux_cast(netdev_);
    if (!(netdev->cache->valid & VALID_ETHERADDR)) {
        int error = get_etheraddr(netdev_get_name(netdev_),
                                  netdev->cache->etheraddr);
        if (error) {
            return error;
        }
        netdev->cache->valid |= VALID_ETHERADDR;
    }
    memcpy(mac, netdev->cache->etheraddr, ETH_ADDR_LEN);
    return 0;
}

/* Returns the maximum size of transmitted (and received) packets on 'netdev',
 * in bytes, not including the hardware header; thus, this is typically 1500
 * bytes for Ethernet devices. */
static int
netdev_linux_get_mtu(const struct netdev *netdev_, int *mtup)
{
    struct netdev_linux *netdev = netdev_linux_cast(netdev_);
    if (!(netdev->cache->valid & VALID_MTU)) {
        struct ifreq ifr;
        int error;

        error = netdev_linux_do_ioctl(netdev_, &ifr, SIOCGIFMTU, "SIOCGIFMTU");
        if (error) {
            return error;
        }
        netdev->cache->mtu = ifr.ifr_mtu;
        netdev->cache->valid |= VALID_MTU;
    }
    *mtup = netdev->cache->mtu;
    return 0;
}

/* Returns the ifindex of 'netdev', if successful, as a positive number.
 * On failure, returns a negative errno value. */
static int
netdev_linux_get_ifindex(const struct netdev *netdev)
{
    int ifindex, error;

    error = get_ifindex(netdev, &ifindex);
    return error ? -error : ifindex;
}

static int
netdev_linux_get_carrier(const struct netdev *netdev_, bool *carrier)
{
    struct netdev_linux *netdev = netdev_linux_cast(netdev_);
    int error = 0;
    char *fn = NULL;
    int fd = -1;

    if (!(netdev->cache->valid & VALID_CARRIER)) {
        char line[8];
        int retval;

        fn = xasprintf("/sys/class/net/%s/carrier", netdev_get_name(netdev_));
        fd = open(fn, O_RDONLY);
        if (fd < 0) {
            error = errno;
            VLOG_WARN_RL(&rl, "%s: open failed: %s", fn, strerror(error));
            goto exit;
        }

        retval = read(fd, line, sizeof line);
        if (retval < 0) {
            error = errno;
            if (error == EINVAL) {
                /* This is the normal return value when we try to check carrier
                 * if the network device is not up. */
            } else {
                VLOG_WARN_RL(&rl, "%s: read failed: %s", fn, strerror(error));
            }
            goto exit;
        } else if (retval == 0) {
            error = EPROTO;
            VLOG_WARN_RL(&rl, "%s: unexpected end of file", fn);
            goto exit;
        }

        if (line[0] != '0' && line[0] != '1') {
            error = EPROTO;
            VLOG_WARN_RL(&rl, "%s: value is %c (expected 0 or 1)",
                         fn, line[0]);
            goto exit;
        }
        netdev->cache->carrier = line[0] != '0';
        netdev->cache->valid |= VALID_CARRIER;
    }
    *carrier = netdev->cache->carrier;
    error = 0;

exit:
    if (fd >= 0) {
        close(fd);
    }
    free(fn);
    return error;
}

/* Check whether we can we use RTM_GETLINK to get network device statistics.
 * In pre-2.6.19 kernels, this was only available if wireless extensions were
 * enabled. */
static bool
check_for_working_netlink_stats(void)
{
    /* Decide on the netdev_get_stats() implementation to use.  Netlink is
     * preferable, so if that works, we'll use it. */
    int ifindex = do_get_ifindex("lo");
    if (ifindex < 0) {
        VLOG_WARN("failed to get ifindex for lo, "
                  "obtaining netdev stats from proc");
        return false;
    } else {
        struct netdev_stats stats;
        int error = get_stats_via_netlink(ifindex, &stats);
        if (!error) {
            VLOG_DBG("obtaining netdev stats via rtnetlink");
            return true;
        } else {
            VLOG_INFO("RTM_GETLINK failed (%s), obtaining netdev stats "
                      "via proc (you are probably running a pre-2.6.19 "
                      "kernel)", strerror(error));
            return false;
        }
    }
}

/* Retrieves current device stats for 'netdev'.
 *
 * XXX All of the members of struct netdev_stats are 64 bits wide, but on
 * 32-bit architectures the Linux network stats are only 32 bits. */
static int
netdev_linux_get_stats(const struct netdev *netdev_, struct netdev_stats *stats)
{
    struct netdev_linux *netdev = netdev_linux_cast(netdev_);
    static int use_netlink_stats = -1;
    int error;
    struct netdev_stats raw_stats;
    struct netdev_stats *collect_stats = stats;

    COVERAGE_INC(netdev_get_stats);

    if (!(netdev->cache->valid & VALID_IS_INTERNAL)) {
        netdev->cache->is_internal = (netdev->tap_fd != -1);

        if (!netdev->cache->is_internal) {
            struct ethtool_drvinfo drvinfo;

            memset(&drvinfo, 0, sizeof drvinfo);
            error = netdev_linux_do_ethtool(&netdev->netdev,
                                            (struct ethtool_cmd *)&drvinfo,
                                            ETHTOOL_GDRVINFO,
                                            "ETHTOOL_GDRVINFO");

            if (!error) {
                netdev->cache->is_internal = !strcmp(drvinfo.driver,
                                                     "openvswitch");
            }
        }

        netdev->cache->valid |= VALID_IS_INTERNAL;
    }

    if (netdev->cache->is_internal) {
        collect_stats = &raw_stats;
    }

    if (use_netlink_stats < 0) {
        use_netlink_stats = check_for_working_netlink_stats();
    }
    if (use_netlink_stats) {
        int ifindex;

        error = get_ifindex(&netdev->netdev, &ifindex);
        if (!error) {
            error = get_stats_via_netlink(ifindex, collect_stats);
        }
    } else {
        error = get_stats_via_proc(netdev->netdev.name, collect_stats);
    }

    /* If this port is an internal port then the transmit and receive stats
     * will appear to be swapped relative to the other ports since we are the
     * one sending the data, not a remote computer.  For consistency, we swap
     * them back here. */
    if (netdev->cache->is_internal) {
        stats->rx_packets = raw_stats.tx_packets;
        stats->tx_packets = raw_stats.rx_packets;
        stats->rx_bytes = raw_stats.tx_bytes;
        stats->tx_bytes = raw_stats.rx_bytes;
        stats->rx_errors = raw_stats.tx_errors;
        stats->tx_errors = raw_stats.rx_errors;
        stats->rx_dropped = raw_stats.tx_dropped;
        stats->tx_dropped = raw_stats.rx_dropped;
        stats->multicast = raw_stats.multicast;
        stats->collisions = raw_stats.collisions;
        stats->rx_length_errors = 0;
        stats->rx_over_errors = 0;
        stats->rx_crc_errors = 0;
        stats->rx_frame_errors = 0;
        stats->rx_fifo_errors = 0;
        stats->rx_missed_errors = 0;
        stats->tx_aborted_errors = 0;
        stats->tx_carrier_errors = 0;
        stats->tx_fifo_errors = 0;
        stats->tx_heartbeat_errors = 0;
        stats->tx_window_errors = 0;
    }

    return error;
}

/* Stores the features supported by 'netdev' into each of '*current',
 * '*advertised', '*supported', and '*peer' that are non-null.  Each value is a
 * bitmap of "enum ofp_port_features" bits, in host byte order.  Returns 0 if
 * successful, otherwise a positive errno value. */
static int
netdev_linux_get_features(struct netdev *netdev,
                          uint32_t *current, uint32_t *advertised,
                          uint32_t *supported, uint32_t *peer)
{
    struct ethtool_cmd ecmd;
    int error;

    memset(&ecmd, 0, sizeof ecmd);
    error = netdev_linux_do_ethtool(netdev, &ecmd,
                                    ETHTOOL_GSET, "ETHTOOL_GSET");
    if (error) {
        return error;
    }

    /* Supported features. */
    *supported = 0;
    if (ecmd.supported & SUPPORTED_10baseT_Half) {
        *supported |= OFPPF_10MB_HD;
    }
    if (ecmd.supported & SUPPORTED_10baseT_Full) {
        *supported |= OFPPF_10MB_FD;
    }
    if (ecmd.supported & SUPPORTED_100baseT_Half)  {
        *supported |= OFPPF_100MB_HD;
    }
    if (ecmd.supported & SUPPORTED_100baseT_Full) {
        *supported |= OFPPF_100MB_FD;
    }
    if (ecmd.supported & SUPPORTED_1000baseT_Half) {
        *supported |= OFPPF_1GB_HD;
    }
    if (ecmd.supported & SUPPORTED_1000baseT_Full) {
        *supported |= OFPPF_1GB_FD;
    }
    if (ecmd.supported & SUPPORTED_10000baseT_Full) {
        *supported |= OFPPF_10GB_FD;
    }
    if (ecmd.supported & SUPPORTED_TP) {
        *supported |= OFPPF_COPPER;
    }
    if (ecmd.supported & SUPPORTED_FIBRE) {
        *supported |= OFPPF_FIBER;
    }
    if (ecmd.supported & SUPPORTED_Autoneg) {
        *supported |= OFPPF_AUTONEG;
    }
    if (ecmd.supported & SUPPORTED_Pause) {
        *supported |= OFPPF_PAUSE;
    }
    if (ecmd.supported & SUPPORTED_Asym_Pause) {
        *supported |= OFPPF_PAUSE_ASYM;
    }

    /* Advertised features. */
    *advertised = 0;
    if (ecmd.advertising & ADVERTISED_10baseT_Half) {
        *advertised |= OFPPF_10MB_HD;
    }
    if (ecmd.advertising & ADVERTISED_10baseT_Full) {
        *advertised |= OFPPF_10MB_FD;
    }
    if (ecmd.advertising & ADVERTISED_100baseT_Half) {
        *advertised |= OFPPF_100MB_HD;
    }
    if (ecmd.advertising & ADVERTISED_100baseT_Full) {
        *advertised |= OFPPF_100MB_FD;
    }
    if (ecmd.advertising & ADVERTISED_1000baseT_Half) {
        *advertised |= OFPPF_1GB_HD;
    }
    if (ecmd.advertising & ADVERTISED_1000baseT_Full) {
        *advertised |= OFPPF_1GB_FD;
    }
    if (ecmd.advertising & ADVERTISED_10000baseT_Full) {
        *advertised |= OFPPF_10GB_FD;
    }
    if (ecmd.advertising & ADVERTISED_TP) {
        *advertised |= OFPPF_COPPER;
    }
    if (ecmd.advertising & ADVERTISED_FIBRE) {
        *advertised |= OFPPF_FIBER;
    }
    if (ecmd.advertising & ADVERTISED_Autoneg) {
        *advertised |= OFPPF_AUTONEG;
    }
    if (ecmd.advertising & ADVERTISED_Pause) {
        *advertised |= OFPPF_PAUSE;
    }
    if (ecmd.advertising & ADVERTISED_Asym_Pause) {
        *advertised |= OFPPF_PAUSE_ASYM;
    }

    /* Current settings. */
    if (ecmd.speed == SPEED_10) {
        *current = ecmd.duplex ? OFPPF_10MB_FD : OFPPF_10MB_HD;
    } else if (ecmd.speed == SPEED_100) {
        *current = ecmd.duplex ? OFPPF_100MB_FD : OFPPF_100MB_HD;
    } else if (ecmd.speed == SPEED_1000) {
        *current = ecmd.duplex ? OFPPF_1GB_FD : OFPPF_1GB_HD;
    } else if (ecmd.speed == SPEED_10000) {
        *current = OFPPF_10GB_FD;
    } else {
        *current = 0;
    }

    if (ecmd.port == PORT_TP) {
        *current |= OFPPF_COPPER;
    } else if (ecmd.port == PORT_FIBRE) {
        *current |= OFPPF_FIBER;
    }

    if (ecmd.autoneg) {
        *current |= OFPPF_AUTONEG;
    }

    /* Peer advertisements. */
    *peer = 0;                  /* XXX */

    return 0;
}

/* Set the features advertised by 'netdev' to 'advertise'. */
static int
netdev_linux_set_advertisements(struct netdev *netdev, uint32_t advertise)
{
    struct ethtool_cmd ecmd;
    int error;

    memset(&ecmd, 0, sizeof ecmd);
    error = netdev_linux_do_ethtool(netdev, &ecmd,
                                    ETHTOOL_GSET, "ETHTOOL_GSET");
    if (error) {
        return error;
    }

    ecmd.advertising = 0;
    if (advertise & OFPPF_10MB_HD) {
        ecmd.advertising |= ADVERTISED_10baseT_Half;
    }
    if (advertise & OFPPF_10MB_FD) {
        ecmd.advertising |= ADVERTISED_10baseT_Full;
    }
    if (advertise & OFPPF_100MB_HD) {
        ecmd.advertising |= ADVERTISED_100baseT_Half;
    }
    if (advertise & OFPPF_100MB_FD) {
        ecmd.advertising |= ADVERTISED_100baseT_Full;
    }
    if (advertise & OFPPF_1GB_HD) {
        ecmd.advertising |= ADVERTISED_1000baseT_Half;
    }
    if (advertise & OFPPF_1GB_FD) {
        ecmd.advertising |= ADVERTISED_1000baseT_Full;
    }
    if (advertise & OFPPF_10GB_FD) {
        ecmd.advertising |= ADVERTISED_10000baseT_Full;
    }
    if (advertise & OFPPF_COPPER) {
        ecmd.advertising |= ADVERTISED_TP;
    }
    if (advertise & OFPPF_FIBER) {
        ecmd.advertising |= ADVERTISED_FIBRE;
    }
    if (advertise & OFPPF_AUTONEG) {
        ecmd.advertising |= ADVERTISED_Autoneg;
    }
    if (advertise & OFPPF_PAUSE) {
        ecmd.advertising |= ADVERTISED_Pause;
    }
    if (advertise & OFPPF_PAUSE_ASYM) {
        ecmd.advertising |= ADVERTISED_Asym_Pause;
    }
    return netdev_linux_do_ethtool(netdev, &ecmd,
                                   ETHTOOL_SSET, "ETHTOOL_SSET");
}

/* If 'netdev_name' is the name of a VLAN network device (e.g. one created with
 * vconfig(8)), sets '*vlan_vid' to the VLAN VID associated with that device
 * and returns 0.  Otherwise returns a errno value (specifically ENOENT if
 * 'netdev_name' is the name of a network device that is not a VLAN device) and
 * sets '*vlan_vid' to -1. */
static int
netdev_linux_get_vlan_vid(const struct netdev *netdev, int *vlan_vid)
{
    const char *netdev_name = netdev_get_name(netdev);
    struct ds line = DS_EMPTY_INITIALIZER;
    FILE *stream = NULL;
    int error;
    char *fn;

    COVERAGE_INC(netdev_get_vlan_vid);
    fn = xasprintf("/proc/net/vlan/%s", netdev_name);
    stream = fopen(fn, "r");
    if (!stream) {
        error = errno;
        goto done;
    }

    if (ds_get_line(&line, stream)) {
        if (ferror(stream)) {
            error = errno;
            VLOG_ERR_RL(&rl, "error reading \"%s\": %s", fn, strerror(errno));
        } else {
            error = EPROTO;
            VLOG_ERR_RL(&rl, "unexpected end of file reading \"%s\"", fn);
        }
        goto done;
    }

    if (!sscanf(ds_cstr(&line), "%*s VID: %d", vlan_vid)) {
        error = EPROTO;
        VLOG_ERR_RL(&rl, "parse error reading \"%s\" line 1: \"%s\"",
                    fn, ds_cstr(&line));
        goto done;
    }

    error = 0;

done:
    free(fn);
    if (stream) {
        fclose(stream);
    }
    ds_destroy(&line);
    if (error) {
        *vlan_vid = -1;
    }
    return error;
}

#define POLICE_ADD_CMD "/sbin/tc qdisc add dev %s handle ffff: ingress"
#define POLICE_CONFIG_CMD "/sbin/tc filter add dev %s parent ffff: protocol ip prio 50 u32 match ip src 0.0.0.0/0 police rate %dkbit burst %dk mtu 65535 drop flowid :1"
/* We redirect stderr to /dev/null because we often want to remove all
 * traffic control configuration on a port so its in a known state.  If
 * this done when there is no such configuration, tc complains, so we just
 * always ignore it.
 */
#define POLICE_DEL_CMD "/sbin/tc qdisc del dev %s handle ffff: ingress 2>/dev/null"

/* Attempts to set input rate limiting (policing) policy. */
static int
netdev_linux_set_policing(struct netdev *netdev,
                          uint32_t kbits_rate, uint32_t kbits_burst)
{
    const char *netdev_name = netdev_get_name(netdev);
    char command[1024];

    COVERAGE_INC(netdev_set_policing);
    if (kbits_rate) {
        if (!kbits_burst) {
            /* Default to 10 kilobits if not specified. */
            kbits_burst = 10;
        }

        /* xxx This should be more careful about only adding if it
         * xxx actually exists, as opposed to always deleting it. */
        snprintf(command, sizeof(command), POLICE_DEL_CMD, netdev_name);
        if (system(command) == -1) {
            VLOG_WARN_RL(&rl, "%s: problem removing policing", netdev_name);
        }

        snprintf(command, sizeof(command), POLICE_ADD_CMD, netdev_name);
        if (system(command) != 0) {
            VLOG_WARN_RL(&rl, "%s: problem adding policing", netdev_name);
            return -1;
        }

        snprintf(command, sizeof(command), POLICE_CONFIG_CMD, netdev_name,
                kbits_rate, kbits_burst);
        if (system(command) != 0) {
            VLOG_WARN_RL(&rl, "%s: problem configuring policing",
                    netdev_name);
            return -1;
        }
    } else {
        snprintf(command, sizeof(command), POLICE_DEL_CMD, netdev_name);
        if (system(command) == -1) {
            VLOG_WARN_RL(&rl, "%s: problem removing policing", netdev_name);
        }
    }

    return 0;
}

static int
netdev_linux_get_in4(const struct netdev *netdev_,
                     struct in_addr *address, struct in_addr *netmask)
{
    struct netdev_linux *netdev = netdev_linux_cast(netdev_);
    if (!(netdev->cache->valid & VALID_IN4)) {
        int error;

        error = netdev_linux_get_ipv4(netdev_, &netdev->cache->address,
                                      SIOCGIFADDR, "SIOCGIFADDR");
        if (error) {
            return error;
        }

        error = netdev_linux_get_ipv4(netdev_, &netdev->cache->netmask,
                                      SIOCGIFNETMASK, "SIOCGIFNETMASK");
        if (error) {
            return error;
        }

        netdev->cache->valid |= VALID_IN4;
    }
    *address = netdev->cache->address;
    *netmask = netdev->cache->netmask;
    return address->s_addr == INADDR_ANY ? EADDRNOTAVAIL : 0;
}

static int
netdev_linux_set_in4(struct netdev *netdev_, struct in_addr address,
                     struct in_addr netmask)
{
    struct netdev_linux *netdev = netdev_linux_cast(netdev_);
    int error;

    error = do_set_addr(netdev_, SIOCSIFADDR, "SIOCSIFADDR", address);
    if (!error) {
        netdev->cache->valid |= VALID_IN4;
        netdev->cache->address = address;
        netdev->cache->netmask = netmask;
        if (address.s_addr != INADDR_ANY) {
            error = do_set_addr(netdev_, SIOCSIFNETMASK,
                                "SIOCSIFNETMASK", netmask);
        }
    }
    return error;
}

static bool
parse_if_inet6_line(const char *line,
                    struct in6_addr *in6, char ifname[16 + 1])
{
    uint8_t *s6 = in6->s6_addr;
#define X8 "%2"SCNx8
    return sscanf(line,
                  " "X8 X8 X8 X8 X8 X8 X8 X8 X8 X8 X8 X8 X8 X8 X8 X8
                  "%*x %*x %*x %*x %16s\n",
                  &s6[0], &s6[1], &s6[2], &s6[3],
                  &s6[4], &s6[5], &s6[6], &s6[7],
                  &s6[8], &s6[9], &s6[10], &s6[11],
                  &s6[12], &s6[13], &s6[14], &s6[15],
                  ifname) == 17;
}

/* If 'netdev' has an assigned IPv6 address, sets '*in6' to that address (if
 * 'in6' is non-null) and returns true.  Otherwise, returns false. */
static int
netdev_linux_get_in6(const struct netdev *netdev_, struct in6_addr *in6)
{
    struct netdev_linux *netdev = netdev_linux_cast(netdev_);
    if (!(netdev->cache->valid & VALID_IN6)) {
        FILE *file;
        char line[128];

        netdev->cache->in6 = in6addr_any;

        file = fopen("/proc/net/if_inet6", "r");
        if (file != NULL) {
            const char *name = netdev_get_name(netdev_);
            while (fgets(line, sizeof line, file)) {
                struct in6_addr in6;
                char ifname[16 + 1];
                if (parse_if_inet6_line(line, &in6, ifname)
                    && !strcmp(name, ifname))
                {
                    netdev->cache->in6 = in6;
                    break;
                }
            }
            fclose(file);
        }
        netdev->cache->valid |= VALID_IN6;
    }
    *in6 = netdev->cache->in6;
    return 0;
}

static void
make_in4_sockaddr(struct sockaddr *sa, struct in_addr addr)
{
    struct sockaddr_in sin;
    memset(&sin, 0, sizeof sin);
    sin.sin_family = AF_INET;
    sin.sin_addr = addr;
    sin.sin_port = 0;

    memset(sa, 0, sizeof *sa);
    memcpy(sa, &sin, sizeof sin);
}

static int
do_set_addr(struct netdev *netdev,
            int ioctl_nr, const char *ioctl_name, struct in_addr addr)
{
    struct ifreq ifr;
    strncpy(ifr.ifr_name, netdev->name, sizeof ifr.ifr_name);
    make_in4_sockaddr(&ifr.ifr_addr, addr);
    return netdev_linux_do_ioctl(netdev, &ifr, ioctl_nr, ioctl_name);
}

/* Adds 'router' as a default IP gateway. */
static int
netdev_linux_add_router(struct netdev *netdev UNUSED, struct in_addr router)
{
    struct in_addr any = { INADDR_ANY };
    struct rtentry rt;
    int error;

    memset(&rt, 0, sizeof rt);
    make_in4_sockaddr(&rt.rt_dst, any);
    make_in4_sockaddr(&rt.rt_gateway, router);
    make_in4_sockaddr(&rt.rt_genmask, any);
    rt.rt_flags = RTF_UP | RTF_GATEWAY;
    COVERAGE_INC(netdev_add_router);
    error = ioctl(af_inet_sock, SIOCADDRT, &rt) < 0 ? errno : 0;
    if (error) {
        VLOG_WARN("ioctl(SIOCADDRT): %s", strerror(error));
    }
    return error;
}

static int
netdev_linux_get_next_hop(const struct in_addr *host, struct in_addr *next_hop,
                          char **netdev_name)
{
    static const char fn[] = "/proc/net/route";
    FILE *stream;
    char line[256];
    int ln;

    *netdev_name = NULL;
    stream = fopen(fn, "r");
    if (stream == NULL) {
        VLOG_WARN_RL(&rl, "%s: open failed: %s", fn, strerror(errno));
        return errno;
    }

    ln = 0;
    while (fgets(line, sizeof line, stream)) {
        if (++ln >= 2) {
            char iface[17];
            uint32_t dest, gateway, mask;
            int refcnt, metric, mtu;
            unsigned int flags, use, window, irtt;

            if (sscanf(line,
                       "%16s %"SCNx32" %"SCNx32" %04X %d %u %d %"SCNx32
                       " %d %u %u\n",
                       iface, &dest, &gateway, &flags, &refcnt,
                       &use, &metric, &mask, &mtu, &window, &irtt) != 11) {

                VLOG_WARN_RL(&rl, "%s: could not parse line %d: %s", 
                        fn, ln, line);
                continue;
            }
            if (!(flags & RTF_UP)) {
                /* Skip routes that aren't up. */
                continue;
            }

            /* The output of 'dest', 'mask', and 'gateway' were given in
             * network byte order, so we don't need need any endian 
             * conversions here. */
            if ((dest & mask) == (host->s_addr & mask)) {
                if (!gateway) {
                    /* The host is directly reachable. */
                    next_hop->s_addr = 0;
                } else {
                    /* To reach the host, we must go through a gateway. */
                    next_hop->s_addr = gateway;
                }
                *netdev_name = xstrdup(iface);
                fclose(stream);
                return 0;
            }
        }
    }

    fclose(stream);
    return ENXIO;
}

/* Looks up the ARP table entry for 'ip' on 'netdev'.  If one exists and can be
 * successfully retrieved, it stores the corresponding MAC address in 'mac' and
 * returns 0.  Otherwise, it returns a positive errno value; in particular,
 * ENXIO indicates that there is not ARP table entry for 'ip' on 'netdev'. */
static int
netdev_linux_arp_lookup(const struct netdev *netdev,
                        uint32_t ip, uint8_t mac[ETH_ADDR_LEN])
{
    struct arpreq r;
    struct sockaddr_in *pa;
    int retval;

    memset(&r, 0, sizeof r);
    pa = (struct sockaddr_in *) &r.arp_pa;
    pa->sin_family = AF_INET;
    pa->sin_addr.s_addr = ip;
    pa->sin_port = 0;
    r.arp_ha.sa_family = ARPHRD_ETHER;
    r.arp_flags = 0;
    strncpy(r.arp_dev, netdev->name, sizeof r.arp_dev);
    COVERAGE_INC(netdev_arp_lookup);
    retval = ioctl(af_inet_sock, SIOCGARP, &r) < 0 ? errno : 0;
    if (!retval) {
        memcpy(mac, r.arp_ha.sa_data, ETH_ADDR_LEN);
    } else if (retval != ENXIO) {
        VLOG_WARN_RL(&rl, "%s: could not look up ARP entry for "IP_FMT": %s",
                     netdev->name, IP_ARGS(&ip), strerror(retval));
    }
    return retval;
}

static int
nd_to_iff_flags(enum netdev_flags nd)
{
    int iff = 0;
    if (nd & NETDEV_UP) {
        iff |= IFF_UP;
    }
    if (nd & NETDEV_PROMISC) {
        iff |= IFF_PROMISC;
    }
    return iff;
}

static int
iff_to_nd_flags(int iff)
{
    enum netdev_flags nd = 0;
    if (iff & IFF_UP) {
        nd |= NETDEV_UP;
    }
    if (iff & IFF_PROMISC) {
        nd |= NETDEV_PROMISC;
    }
    return nd;
}

static int
netdev_linux_update_flags(struct netdev *netdev, enum netdev_flags off,
                          enum netdev_flags on, enum netdev_flags *old_flagsp)
{
    int old_flags, new_flags;
    int error;

    error = get_flags(netdev, &old_flags);
    if (!error) {
        *old_flagsp = iff_to_nd_flags(old_flags);
        new_flags = (old_flags & ~nd_to_iff_flags(off)) | nd_to_iff_flags(on);
        if (new_flags != old_flags) {
            error = set_flags(netdev, new_flags);
        }
    }
    return error;
}

static void
poll_notify(struct list *list)
{
    struct netdev_linux_notifier *notifier;
    LIST_FOR_EACH (notifier, struct netdev_linux_notifier, node, list) {
        struct netdev_notifier *n = &notifier->notifier;
        n->cb(n);
    }
}

static void
netdev_linux_poll_cb(const struct rtnetlink_change *change,
                     void *aux UNUSED)
{
    if (change) {
        struct list *list = shash_find_data(&netdev_linux_notifiers,
                                            change->ifname);
        if (list) {
            poll_notify(list);
        }
    } else {
        struct shash_node *node;
        SHASH_FOR_EACH (node, &netdev_linux_notifiers) {
            poll_notify(node->data);
        }
    }
}

static int
netdev_linux_poll_add(struct netdev *netdev,
                      void (*cb)(struct netdev_notifier *), void *aux,
                      struct netdev_notifier **notifierp)
{
    const char *netdev_name = netdev_get_name(netdev);
    struct netdev_linux_notifier *notifier;
    struct list *list;

    if (shash_is_empty(&netdev_linux_notifiers)) {
        int error = rtnetlink_notifier_register(&netdev_linux_poll_notifier,
                                                   netdev_linux_poll_cb, NULL);
        if (error) {
            return error;
        }
    }

    list = shash_find_data(&netdev_linux_notifiers, netdev_name);
    if (!list) {
        list = xmalloc(sizeof *list);
        list_init(list);
        shash_add(&netdev_linux_notifiers, netdev_name, list);
    }

    notifier = xmalloc(sizeof *notifier);
    netdev_notifier_init(&notifier->notifier, netdev, cb, aux);
    list_push_back(list, &notifier->node);
    *notifierp = &notifier->notifier;
    return 0;
}

static void
netdev_linux_poll_remove(struct netdev_notifier *notifier_)
{
    struct netdev_linux_notifier *notifier =
        CONTAINER_OF(notifier_, struct netdev_linux_notifier, notifier);
    struct list *list;

    /* Remove 'notifier' from its list. */
    list = list_remove(&notifier->node);
    if (list_is_empty(list)) {
        /* The list is now empty.  Remove it from the hash and free it. */
        const char *netdev_name = netdev_get_name(notifier->notifier.netdev);
        shash_delete(&netdev_linux_notifiers,
                     shash_find(&netdev_linux_notifiers, netdev_name));
        free(list);
    }
    free(notifier);

    /* If that was the last notifier, unregister. */
    if (shash_is_empty(&netdev_linux_notifiers)) {
        rtnetlink_notifier_unregister(&netdev_linux_poll_notifier);
    }
}

const struct netdev_class netdev_linux_class = {
    "system",                   /* type */

    netdev_linux_init,
    netdev_linux_run,
    netdev_linux_wait,

    netdev_linux_create,
    netdev_linux_destroy,
    NULL,                       /* reconfigure */

    netdev_linux_open,
    netdev_linux_close,

    netdev_linux_enumerate,

    netdev_linux_recv,
    netdev_linux_recv_wait,
    netdev_linux_drain,

    netdev_linux_send,
    netdev_linux_send_wait,

    netdev_linux_set_etheraddr,
    netdev_linux_get_etheraddr,
    netdev_linux_get_mtu,
    netdev_linux_get_ifindex,
    netdev_linux_get_carrier,
    netdev_linux_get_stats,

    netdev_linux_get_features,
    netdev_linux_set_advertisements,
    netdev_linux_get_vlan_vid,
    netdev_linux_set_policing,

    netdev_linux_get_in4,
    netdev_linux_set_in4,
    netdev_linux_get_in6,
    netdev_linux_add_router,
    netdev_linux_get_next_hop,
    netdev_linux_arp_lookup,

    netdev_linux_update_flags,

    netdev_linux_poll_add,
    netdev_linux_poll_remove,
};

const struct netdev_class netdev_tap_class = {
    "tap",                      /* type */

    netdev_linux_init,
    NULL,                       /* run */
    NULL,                       /* wait */

    netdev_linux_create,
    netdev_linux_destroy,
    NULL,                       /* reconfigure */

    netdev_linux_open,
    netdev_linux_close,

    netdev_linux_enumerate,

    netdev_linux_recv,
    netdev_linux_recv_wait,
    netdev_linux_drain,

    netdev_linux_send,
    netdev_linux_send_wait,

    netdev_linux_set_etheraddr,
    netdev_linux_get_etheraddr,
    netdev_linux_get_mtu,
    netdev_linux_get_ifindex,
    netdev_linux_get_carrier,
    netdev_linux_get_stats,

    netdev_linux_get_features,
    netdev_linux_set_advertisements,
    netdev_linux_get_vlan_vid,
    netdev_linux_set_policing,

    netdev_linux_get_in4,
    netdev_linux_set_in4,
    netdev_linux_get_in6,
    netdev_linux_add_router,
    netdev_linux_get_next_hop,
    netdev_linux_arp_lookup,

    netdev_linux_update_flags,

    netdev_linux_poll_add,
    netdev_linux_poll_remove,
};

static int
get_stats_via_netlink(int ifindex, struct netdev_stats *stats)
{
    /* Policy for RTNLGRP_LINK messages.
     *
     * There are *many* more fields in these messages, but currently we only
     * care about these fields. */
    static const struct nl_policy rtnlgrp_link_policy[] = {
        [IFLA_IFNAME] = { .type = NL_A_STRING, .optional = false },
        [IFLA_STATS] = { .type = NL_A_UNSPEC, .optional = true,
                         .min_len = sizeof(struct rtnl_link_stats) },
    };


    static struct nl_sock *rtnl_sock;
    struct ofpbuf request;
    struct ofpbuf *reply;
    struct ifinfomsg *ifi;
    const struct rtnl_link_stats *rtnl_stats;
    struct nlattr *attrs[ARRAY_SIZE(rtnlgrp_link_policy)];
    int error;

    if (!rtnl_sock) {
        error = nl_sock_create(NETLINK_ROUTE, 0, 0, 0, &rtnl_sock);
        if (error) {
            VLOG_ERR_RL(&rl, "failed to create rtnetlink socket: %s",
                        strerror(error));
            return error;
        }
    }

    ofpbuf_init(&request, 0);
    nl_msg_put_nlmsghdr(&request, rtnl_sock, sizeof *ifi,
                        RTM_GETLINK, NLM_F_REQUEST);
    ifi = ofpbuf_put_zeros(&request, sizeof *ifi);
    ifi->ifi_family = PF_UNSPEC;
    ifi->ifi_index = ifindex;
    error = nl_sock_transact(rtnl_sock, &request, &reply);
    ofpbuf_uninit(&request);
    if (error) {
        return error;
    }

    if (!nl_policy_parse(reply, NLMSG_HDRLEN + sizeof(struct ifinfomsg),
                         rtnlgrp_link_policy,
                         attrs, ARRAY_SIZE(rtnlgrp_link_policy))) {
        ofpbuf_delete(reply);
        return EPROTO;
    }

    if (!attrs[IFLA_STATS]) {
        VLOG_WARN_RL(&rl, "RTM_GETLINK reply lacks stats");
        ofpbuf_delete(reply);
        return EPROTO;
    }

    rtnl_stats = nl_attr_get(attrs[IFLA_STATS]);
    stats->rx_packets = rtnl_stats->rx_packets;
    stats->tx_packets = rtnl_stats->tx_packets;
    stats->rx_bytes = rtnl_stats->rx_bytes;
    stats->tx_bytes = rtnl_stats->tx_bytes;
    stats->rx_errors = rtnl_stats->rx_errors;
    stats->tx_errors = rtnl_stats->tx_errors;
    stats->rx_dropped = rtnl_stats->rx_dropped;
    stats->tx_dropped = rtnl_stats->tx_dropped;
    stats->multicast = rtnl_stats->multicast;
    stats->collisions = rtnl_stats->collisions;
    stats->rx_length_errors = rtnl_stats->rx_length_errors;
    stats->rx_over_errors = rtnl_stats->rx_over_errors;
    stats->rx_crc_errors = rtnl_stats->rx_crc_errors;
    stats->rx_frame_errors = rtnl_stats->rx_frame_errors;
    stats->rx_fifo_errors = rtnl_stats->rx_fifo_errors;
    stats->rx_missed_errors = rtnl_stats->rx_missed_errors;
    stats->tx_aborted_errors = rtnl_stats->tx_aborted_errors;
    stats->tx_carrier_errors = rtnl_stats->tx_carrier_errors;
    stats->tx_fifo_errors = rtnl_stats->tx_fifo_errors;
    stats->tx_heartbeat_errors = rtnl_stats->tx_heartbeat_errors;
    stats->tx_window_errors = rtnl_stats->tx_window_errors;

    ofpbuf_delete(reply);

    return 0;
}

static int
get_stats_via_proc(const char *netdev_name, struct netdev_stats *stats)
{
    static const char fn[] = "/proc/net/dev";
    char line[1024];
    FILE *stream;
    int ln;

    stream = fopen(fn, "r");
    if (!stream) {
        VLOG_WARN_RL(&rl, "%s: open failed: %s", fn, strerror(errno));
        return errno;
    }

    ln = 0;
    while (fgets(line, sizeof line, stream)) {
        if (++ln >= 3) {
            char devname[16];
#define X64 "%"SCNu64
            if (sscanf(line,
                       " %15[^:]:"
                       X64 X64 X64 X64 X64 X64 X64 "%*u"
                       X64 X64 X64 X64 X64 X64 X64 "%*u",
                       devname,
                       &stats->rx_bytes,
                       &stats->rx_packets,
                       &stats->rx_errors,
                       &stats->rx_dropped,
                       &stats->rx_fifo_errors,
                       &stats->rx_frame_errors,
                       &stats->multicast,
                       &stats->tx_bytes,
                       &stats->tx_packets,
                       &stats->tx_errors,
                       &stats->tx_dropped,
                       &stats->tx_fifo_errors,
                       &stats->collisions,
                       &stats->tx_carrier_errors) != 15) {
                VLOG_WARN_RL(&rl, "%s:%d: parse error", fn, ln);
            } else if (!strcmp(devname, netdev_name)) {
                stats->rx_length_errors = UINT64_MAX;
                stats->rx_over_errors = UINT64_MAX;
                stats->rx_crc_errors = UINT64_MAX;
                stats->rx_missed_errors = UINT64_MAX;
                stats->tx_aborted_errors = UINT64_MAX;
                stats->tx_heartbeat_errors = UINT64_MAX;
                stats->tx_window_errors = UINT64_MAX;
                fclose(stream);
                return 0;
            }
        }
    }
    VLOG_WARN_RL(&rl, "%s: no stats for %s", fn, netdev_name);
    fclose(stream);
    return ENODEV;
}

static int
get_flags(const struct netdev *netdev, int *flags)
{
    struct ifreq ifr;
    int error;

    error = netdev_linux_do_ioctl(netdev, &ifr, SIOCGIFFLAGS, "SIOCGIFFLAGS");
    *flags = ifr.ifr_flags;
    return error;
}

static int
set_flags(struct netdev *netdev, int flags)
{
    struct ifreq ifr;

    ifr.ifr_flags = flags;
    return netdev_linux_do_ioctl(netdev, &ifr, SIOCSIFFLAGS, "SIOCSIFFLAGS");
}

static int
do_get_ifindex(const char *netdev_name)
{
    struct ifreq ifr;

    strncpy(ifr.ifr_name, netdev_name, sizeof ifr.ifr_name);
    COVERAGE_INC(netdev_get_ifindex);
    if (ioctl(af_inet_sock, SIOCGIFINDEX, &ifr) < 0) {
        VLOG_WARN_RL(&rl, "ioctl(SIOCGIFINDEX) on %s device failed: %s",
                     netdev_name, strerror(errno));
        return -errno;
    }
    return ifr.ifr_ifindex;
}

static int
get_ifindex(const struct netdev *netdev_, int *ifindexp)
{
    struct netdev_linux *netdev = netdev_linux_cast(netdev_);
    *ifindexp = 0;
    if (!(netdev->cache->valid & VALID_IFINDEX)) {
        int ifindex = do_get_ifindex(netdev_get_name(netdev_));
        if (ifindex < 0) {
            return -ifindex;
        }
        netdev->cache->valid |= VALID_IFINDEX;
        netdev->cache->ifindex = ifindex;
    }
    *ifindexp = netdev->cache->ifindex;
    return 0;
}

static int
get_etheraddr(const char *netdev_name, uint8_t ea[ETH_ADDR_LEN])
{
    struct ifreq ifr;
    int hwaddr_family;

    memset(&ifr, 0, sizeof ifr);
    strncpy(ifr.ifr_name, netdev_name, sizeof ifr.ifr_name);
    COVERAGE_INC(netdev_get_hwaddr);
    if (ioctl(af_inet_sock, SIOCGIFHWADDR, &ifr) < 0) {
        VLOG_ERR("ioctl(SIOCGIFHWADDR) on %s device failed: %s",
                 netdev_name, strerror(errno));
        return errno;
    }
    hwaddr_family = ifr.ifr_hwaddr.sa_family;
    if (hwaddr_family != AF_UNSPEC && hwaddr_family != ARPHRD_ETHER) {
        VLOG_WARN("%s device has unknown hardware address family %d",
                  netdev_name, hwaddr_family);
    }
    memcpy(ea, ifr.ifr_hwaddr.sa_data, ETH_ADDR_LEN);
    return 0;
}

static int
set_etheraddr(const char *netdev_name, int hwaddr_family,
              const uint8_t mac[ETH_ADDR_LEN])
{
    struct ifreq ifr;

    memset(&ifr, 0, sizeof ifr);
    strncpy(ifr.ifr_name, netdev_name, sizeof ifr.ifr_name);
    ifr.ifr_hwaddr.sa_family = hwaddr_family;
    memcpy(ifr.ifr_hwaddr.sa_data, mac, ETH_ADDR_LEN);
    COVERAGE_INC(netdev_set_hwaddr);
    if (ioctl(af_inet_sock, SIOCSIFHWADDR, &ifr) < 0) {
        VLOG_ERR("ioctl(SIOCSIFHWADDR) on %s device failed: %s",
                 netdev_name, strerror(errno));
        return errno;
    }
    return 0;
}

static int
netdev_linux_do_ethtool(struct netdev *netdev, struct ethtool_cmd *ecmd,
                        int cmd, const char *cmd_name)
{
    struct ifreq ifr;

    memset(&ifr, 0, sizeof ifr);
    strncpy(ifr.ifr_name, netdev->name, sizeof ifr.ifr_name);
    ifr.ifr_data = (caddr_t) ecmd;

    ecmd->cmd = cmd;
    COVERAGE_INC(netdev_ethtool);
    if (ioctl(af_inet_sock, SIOCETHTOOL, &ifr) == 0) {
        return 0;
    } else {
        if (errno != EOPNOTSUPP) {
            VLOG_WARN_RL(&rl, "ethtool command %s on network device %s "
                         "failed: %s", cmd_name, netdev->name,
                         strerror(errno));
        } else {
            /* The device doesn't support this operation.  That's pretty
             * common, so there's no point in logging anything. */
        }
        return errno;
    }
}

static int
netdev_linux_do_ioctl(const struct netdev *netdev, struct ifreq *ifr,
                      int cmd, const char *cmd_name)
{
    strncpy(ifr->ifr_name, netdev_get_name(netdev), sizeof ifr->ifr_name);
    if (ioctl(af_inet_sock, cmd, ifr) == -1) {
        VLOG_DBG_RL(&rl, "%s: ioctl(%s) failed: %s",
                    netdev_get_name(netdev), cmd_name, strerror(errno));
        return errno;
    }
    return 0;
}

static int
netdev_linux_get_ipv4(const struct netdev *netdev, struct in_addr *ip,
                      int cmd, const char *cmd_name)
{
    struct ifreq ifr;
    int error;

    ifr.ifr_addr.sa_family = AF_INET;
    error = netdev_linux_do_ioctl(netdev, &ifr, cmd, cmd_name);
    if (!error) {
        const struct sockaddr_in *sin = (struct sockaddr_in *) &ifr.ifr_addr;
        *ip = sin->sin_addr;
    }
    return error;
}<|MERGE_RESOLUTION|>--- conflicted
+++ resolved
@@ -287,13 +287,8 @@
     int error;
 
     /* Allocate network device. */
-<<<<<<< HEAD
     netdev = xzalloc(sizeof *netdev);
-    netdev_init(&netdev->netdev, suffix, &netdev_linux_class);
-=======
-    netdev = xcalloc(1, sizeof *netdev);
     netdev_init(&netdev->netdev, name, &netdev_linux_class);
->>>>>>> 6c88d577
     netdev->netdev_fd = -1;
     netdev->tap_fd = -1;
     netdev->cache = shash_find_data(&cache_map, name);
