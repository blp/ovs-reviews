--- conflicted
+++ resolved
@@ -1103,11 +1103,6 @@
 
     <ul>
       <li>
-<<<<<<< HEAD
-        A priority-100 flow that punts all IGMP packets to
-        <code>ovn-controller</code> if IGMP snooping is enabled on the
-        logical switch. The flow also forwards the IGMP packets to the
-=======
         A priorirty-110 flow with the match
         <code>eth.src == <var>E</var></code> for all logical switch
         datapaths and applies the action <code>handle_svc_check(inport)</code>.
@@ -1121,7 +1116,6 @@
         A priority-100 flow that punts all IGMP/MLD packets to
         <code>ovn-controller</code> if multicast snooping is enabled on the
         logical switch. The flow also forwards the IGMP/MLD packets to the
->>>>>>> 94ed4f6b
         <code>MC_MROUTER_STATIC</code> multicast group, which
         <code>ovn-northd</code> populates with all the logical ports that
         have <ref column="options" table="Logical_Switch_Port"/>
@@ -1177,8 +1171,6 @@
         <code>:mcast_relay='true'</code> and the switch doesn't have any
         logical port with <ref column="options" table="Logical_Switch_Port"/>
         <code>:mcast_flood='true'</code>.
-<<<<<<< HEAD
-=======
       </li>
 
       <li>
@@ -1193,7 +1185,6 @@
         router port connected to the switch. These flows match ARP requests
         and ND packets for the specific IP addresses.  Matched packets are
         forwarded only to the router that owns the IP address.
->>>>>>> 94ed4f6b
       </li>
 
       <li>
@@ -2411,57 +2402,6 @@
           logical ports that have
           <ref column="options" table="Logical_Router_Port"/>
           <code>:mcast_flood='true'</code>.
-<<<<<<< HEAD
-        </p>
-      </li>
-
-      <li>
-        <p>
-          For distributed logical routers where one of the logical router
-          ports specifies a <code>redirect-chassis</code>, a priority-400
-          logical flow for each ip source/destination couple that matches the
-          <code>dnat_and_snat</code> NAT rules configured. These flows will
-          allow to properly forward traffic to the external connections if
-          available and avoid sending it through the tunnel.
-          Assuming the two following NAT rules have been configured:
-        </p>
-
-        <pre>
-external_ip{0,1} = <var>EIP{0,1}</var>;
-external_mac{0,1} = <var>MAC{0,1}</var>;
-logical_ip{0,1} = <var>LIP{0,1}</var>;
-        </pre>
-
-        <p>
-            the following action will be applied:
-        </p>
-
-        <pre>
-eth.dst = <var>MAC0</var>;
-eth.src = <var>MAC1</var>;
-reg0 = ip4.dst;
-reg1 = <var>EIP1</var>;
-outport = <code>redirect-chassis-port</code>;
-<code>REGBIT_DISTRIBUTED_NAT = 1; next;</code>.
-        </pre>
-
-        <p>
-            Morover a priority-400 logical flow is configured for each
-            <code>dnat_and_snat</code> NAT rule configured in order to
-            not send traffic for local FIP through the overlay tunnels
-            but manage it in the local hypervisor
-        </p>
-      </li>
-
-      <li>
-        <p>
-          For distributed logical routers where one of the logical router
-          ports specifies a <code>redirect-chassis</code>, a priority-300
-          logical flow with match <code>REGBIT_NAT_REDIRECT == 1</code> has
-          actions <code>ip.ttl--; next;</code>.  The <code>outport</code>
-          will be set later in the Gateway Redirect table.
-=======
->>>>>>> 94ed4f6b
         </p>
       </li>
 
