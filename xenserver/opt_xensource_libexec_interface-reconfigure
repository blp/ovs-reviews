--- conflicted
+++ resolved
@@ -401,71 +401,7 @@
         fnetwork.close()
         f.attach_child(fnetwork)
 
-<<<<<<< HEAD
-    if pif_is_vlan(pif):
-        raise Error("get-physical-pifs should not get passed a VLAN")
-    elif len(pifrec['bond_master_of']) != 0:
-        return pif_get_bond_slaves(pif)
-    else:
-        return [pif]
-
-def datapath_deconfigure_physical(netdev):
-    return ['--', '--if-exists', 'del-port', netdev]
-
-def datapath_configure_bond(pif,slaves):
-    bridge = pif_bridge_name(pif)
-    pifrec = db.get_pif_record(pif)
-    interface = pif_netdev_name(pif)
-
-    argv = ['--', '--fake-iface', 'add-bond', bridge, interface]
-    for slave in slaves:
-        argv += [pif_netdev_name(slave)]
-
-    # XXX need ovs-vsctl support
-    #if pifrec['MAC'] != "":
-    #    argv += ['--add=port.%s.mac=%s' % (interface, pifrec['MAC'])]
-
-    # Bonding options.
-    bond_options = {
-        "mode":   "balance-slb",
-        "miimon": "100",
-        "downdelay": "200",
-        "updelay": "31000",
-        "use_carrier": "1",
-        }
-    # override defaults with values from other-config whose keys
-    # being with "bond-"
-    oc = pifrec['other_config']
-    overrides = filter(lambda (key,val):
-                           key.startswith("bond-"), oc.items())
-    overrides = map(lambda (key,val): (key[5:], val), overrides)
-    bond_options.update(overrides)
-    for (name,val) in bond_options.items():
-        # XXX need ovs-vsctl support for bond options
-        #argv += ["--add=bonding.%s.%s=%s" % (interface, name, val)]
-        pass
-    return argv
-
-def datapath_deconfigure_bond(netdev):
-    return ['--', '--if-exists', 'del-port', netdev]
-
-def datapath_deconfigure_ipdev(interface):
-    return ['--', '--if-exists', 'del-port', interface]
-
-def datapath_modify_config(commands):
-    if debug_mode():
-        log("modifying configuration:")
-        for c in commands:
-            log("  %s" % c)
-
-    rc = run_command(['/usr/bin/ovs-vsctl'] + ['--timeout=20']
-                     + [c for c in commands if not c.startswith('#')])
-    if not rc:
-        raise Error("Failed to modify vswitch configuration")
-    return True
-=======
     return f
->>>>>>> 5819a7cd
 
 #
 # Toplevel actions
@@ -474,149 +410,14 @@
 def action_up(pif, force):
     pifrec = db().get_pif_record(pif)
 
-<<<<<<< HEAD
-    physical_devices = datapath_get_physical_pifs(pif)
-
-    # Determine additional devices to deconfigure.
-    #
-    # Given all physical devices which are part of this PIF we need to
-    # consider:
-    # - any additional bond which a physical device is part of.
-    # - any additional physical devices which are part of an additional bond.
-    #
-    # Any of these which are not currently in use should be brought
-    # down and deconfigured.
-    extra_down_bonds = []
-    extra_down_ports = []
-    for p in physical_devices:
-        for bond in pif_get_bond_masters(p):
-            if bond == pif:
-                log("configure_datapath: leaving bond %s up" % pif_netdev_name(bond))
-                continue
-            if bond in extra_down_bonds:
-                continue
-            if db.get_pif_record(bond)['currently_attached']:
-                log("configure_datapath: implicitly tearing down currently-attached bond %s" % pif_netdev_name(bond))
-
-            extra_down_bonds += [bond]
-
-            for s in pif_get_bond_slaves(bond):
-                if s in physical_devices:
-                    continue
-                if s in extra_down_ports:
-                    continue
-                if pif_currently_in_use(s):
-                    continue
-                extra_down_ports += [s]
-
-    log("configure_datapath: bridge      - %s" % bridge)
-    log("configure_datapath: physical    - %s" % [pif_netdev_name(p) for p in physical_devices])
-    log("configure_datapath: extra ports - %s" % [pif_netdev_name(p) for p in extra_down_ports])
-    log("configure_datapath: extra bonds - %s" % [pif_netdev_name(p) for p in extra_down_bonds])
-
-    # Need to fully deconfigure any bridge which any of the:
-    # - physical devices
-    # - bond devices
-    # - sibling devices
-    # refers to
-    for brpif in physical_devices + extra_down_ports + extra_down_bonds:
-        if brpif == pif:
-            continue
-        b = pif_bridge_name(brpif)
-        ifdown(b)
-        cfgmod_argv += ['# remove bridge %s' % b]
-        cfgmod_argv += ['--', '--if-exists', 'del-br', b]
-
-    for n in extra_down_ports:
-        dev = pif_netdev_name(n)
-        cfgmod_argv += ['# deconfigure sibling physical device %s' % dev]
-        cfgmod_argv += datapath_deconfigure_physical(dev)
-        netdev_down(dev)
-
-    for n in extra_down_bonds:
-        dev = pif_netdev_name(n)
-        cfgmod_argv += ['# deconfigure bond device %s' % dev]
-        cfgmod_argv += datapath_deconfigure_bond(dev)
-        netdev_down(dev)
-
-    for p in physical_devices:
-        dev = pif_netdev_name(p)
-        cfgmod_argv += ['# deconfigure physical port %s' % dev]
-        cfgmod_argv += datapath_deconfigure_physical(dev)
-
-    # Check the MAC address of each network device and remap if
-    # necessary to make names match our expectations.
-    for p in physical_devices:
-        netdev_remap_name(p)
-
-    # Bring up physical devices early, because ovs-vswitchd initially
-    # enables or disables bond slaves based on whether carrier is
-    # detected when they are added, and a network device that is down
-    # always reports "no carrier".
-    for p in physical_devices:
-        oc = db.get_pif_record(p)['other_config']
-
-        dev = pif_netdev_name(p)
-
-        mtu = mtu_setting(oc)
-
-        netdev_up(dev, mtu)
-        
-        settings, offload = ethtool_settings(oc)
-        if len(settings):
-            run_command(['/sbin/ethtool', '-s', dev] + settings)
-        if len(offload):
-            run_command(['/sbin/ethtool', '-K', dev] + offload)
-
-    # XXX It seems like the following should not be necessary...
-    cfgmod_argv += ['--', '--if-exists', 'del-br', bridge]
-                    
-    if pif_is_vlan(pif):
-        datapath = pif_datapath(pif)
-        vlan = db.get_pif_record(pif)['VLAN']
-        cfgmod_argv += ['--', 'add-br', bridge, datapath, vlan]
-    else:
-        cfgmod_argv += ['--', 'add-br', bridge]
-
-    if len(physical_devices) > 1:
-        cfgmod_argv += ['# deconfigure bond %s' % pif_netdev_name(pif)]
-        cfgmod_argv += datapath_deconfigure_bond(pif_netdev_name(pif))
-        cfgmod_argv += ['# configure bond %s' % pif_netdev_name(pif)]
-        cfgmod_argv += datapath_configure_bond(pif, physical_devices)
-        extra_up_ports += [pif_netdev_name(pif)]
-    else:
-        iface = pif_netdev_name(physical_devices[0])
-        cfgmod_argv += ['# add physical device %s' % iface]
-        cfgmod_argv += ['--', 'add-port', bridge, iface]
-
-    return cfgmod_argv,extra_up_ports
-
-def deconfigure_datapath(pif):
-    cfgmod_argv = []
-
-    bridge = pif_bridge_name(pif)
-
-    physical_devices = datapath_get_physical_pifs(pif)
-
-    log("deconfigure_datapath: bridge           - %s" % bridge)
-    log("deconfigure_datapath: physical devices - %s" % [pif_netdev_name(p) for p in physical_devices])
-=======
     ipdev = pif_ipdev_name(pif)
     dp = DatapathFactory(pif)
->>>>>>> 5819a7cd
 
     log("action_up: %s" % ipdev)
 
     f = ipdev_configure_network(pif, dp)
 
-<<<<<<< HEAD
-    cfgmod_argv += ['# deconfigure bridge %s' % bridge]
-    cfgmod_argv += ['--', '--if-exists', 'del-br', bridge]
-    
-    return cfgmod_argv
-=======
     dp.preconfigure(f)
->>>>>>> 5819a7cd
 
     f.close()
 
@@ -628,46 +429,8 @@
     if not force:
         ifdown(ipdev)
 
-<<<<<<< HEAD
-    log("action_up: %s on bridge %s" % (ipdev, bridge))
-    
-    ifdown(ipdev)
-
-    if dp:
-        c,e = configure_datapath(dp)
-        cfgmod_argv += c
-        extra_ports += e
-
-        xs_network_uuids = []
-        for nwpif in db.get_pifs_by_device(db.get_pif_record(pif)['device']):
-            rec = db.get_pif_record(nwpif)
-            
-            # When state is read from dbcache PIF.currently_attached
-            # is always assumed to be false... Err on the side of
-            # listing even detached networks for the time being.
-            #if nwpif != pif and not rec['currently_attached']:
-            #    log("Network PIF %s not currently attached (%s)" % (rec['uuid'],pifrec['uuid']))
-            #    continue
-            nwrec = db.get_network_record(rec['network'])
-            xs_network_uuids += [nwrec['uuid']]
-        cfgmod_argv += ['# configure xs-network-uuids']
-        cfgmod_argv += ['--', 'br-set-external-id', bridge,
-                        'xs-network-uuids', ';'.join(xs_network_uuids)]
-
-        if ipdev != bridge:
-            cfgmod_argv += ["# deconfigure ipdev %s" % ipdev]
-            cfgmod_argv += datapath_deconfigure_ipdev(ipdev)
-            cfgmod_argv += ["# reconfigure ipdev %s" % ipdev]
-            cfgmod_argv += ['--', 'add-port', bridge, ipdev]
-
-    f = ipdev_configure_network(pif)
-    f.close()
-
-    # Apply updated configuration.
-=======
         dp.bring_down_existing()
 
->>>>>>> 5819a7cd
     try:
         f.apply()
 
@@ -690,13 +453,7 @@
     ipdev = pif_ipdev_name(pif)
     dp = DatapathFactory(pif)
 
-<<<<<<< HEAD
-    if dp:
-        nw = db.get_pif_record(pif)['network']
-        nwrec = db.get_network_record(nw)
-=======
     log("action_down: %s" % ipdev)
->>>>>>> 5819a7cd
 
     ifdown(ipdev)
 
